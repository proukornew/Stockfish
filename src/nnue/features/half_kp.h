/*
<<<<<<< HEAD
    Stockfish, a UCI chess playing engine derived from Glaurung 2.1
    Copyright (C) 2004-2020 The Stockfish developers (see AUTHORS file)
=======
  Stockfish, a UCI chess playing engine derived from Glaurung 2.1
  Copyright (C) 2004-2021 The Stockfish developers (see AUTHORS file)
>>>>>>> a7ab92ec

    Stockfish is free software: you can redistribute it and/or modify
    it under the terms of the GNU General Public License as published by
    the Free Software Foundation, either version 3 of the License, or
    (at your option) any later version.

    Stockfish is distributed in the hope that it will be useful,
    but WITHOUT ANY WARRANTY; without even the implied warranty of
    MERCHANTABILITY or FITNESS FOR A PARTICULAR PURPOSE.  See the
    GNU General Public License for more details.

    You should have received a copy of the GNU General Public License
    along with this program.  If not, see <http://www.gnu.org/licenses/>.
*/

#ifndef NNUE_FEATURES_HALF_KP_H_INCLUDED
#define NNUE_FEATURES_HALF_KP_H_INCLUDED

#include "features_common.h"

<<<<<<< HEAD
#include "evaluate.h"

//Definition of input features HalfKP of NNUE evaluation function
namespace Eval::NNUE::Features {

    // Feature HalfKP: Combination of the position of own king
    // and the position of pieces other than kings
    template <Side AssociatedKing>
    class HalfKP {

    public:
        // Feature name
        static constexpr const char* kName = (AssociatedKing == Side::kFriend) ?
            "HalfKP(Friend)" : "HalfKP(Enemy)";

        // Hash value embedded in the evaluation file
        static constexpr std::uint32_t kHashValue =
            0x5D69D5B9u ^ (AssociatedKing == Side::kFriend);

        // Number of feature dimensions
        static constexpr IndexType kDimensions =
            static_cast<IndexType>(SQUARE_NB) * static_cast<IndexType>(PS_END);

        // Maximum number of simultaneously active features
        static constexpr IndexType kMaxActiveDimensions = 30; // Kings don't count

        // Trigger for full calculation instead of difference calculation
        static constexpr TriggerEvent kRefreshTrigger =
            (AssociatedKing == Side::kFriend) ?
            TriggerEvent::kFriendKingMoved : TriggerEvent::kEnemyKingMoved;

        // Get a list of indices for active features
        static void append_active_indices(
            const Position& pos,
            Color perspective,
            IndexList* active);

        // Get a list of indices for recently changed features
        static void append_changed_indices(
            const Position& pos,
            Color perspective,
            IndexList* removed,
            IndexList* added);

    private:
        // Index of a feature for a given king position and another piece on some square
        static IndexType make_index(Color perspective, Square s, Piece pc, Square sq_k);
    };
=======
namespace Stockfish::Eval::NNUE::Features {

  // Feature HalfKP: Combination of the position of own king
  // and the position of pieces other than kings
  template <Side AssociatedKing>
  class HalfKP {

   public:
    // Feature name
    static constexpr const char* kName = "HalfKP(Friend)";
    // Hash value embedded in the evaluation file
    static constexpr std::uint32_t kHashValue =
        0x5D69D5B9u ^ (AssociatedKing == Side::kFriend);
    // Number of feature dimensions
    static constexpr IndexType kDimensions =
        static_cast<IndexType>(SQUARE_NB) * static_cast<IndexType>(PS_END);
    // Maximum number of simultaneously active features
    static constexpr IndexType kMaxActiveDimensions = 30; // Kings don't count
    // Trigger for full calculation instead of difference calculation
    static constexpr TriggerEvent kRefreshTrigger = TriggerEvent::kFriendKingMoved;

    // Get a list of indices for active features
    static void AppendActiveIndices(const Position& pos, Color perspective,
                                    IndexList* active);

    // Get a list of indices for recently changed features
    static void AppendChangedIndices(const Position& pos, const DirtyPiece& dp, Color perspective,
                                     IndexList* removed, IndexList* added);
  };
>>>>>>> a7ab92ec

}  // namespace Stockfish::Eval::NNUE::Features

#endif // #ifndef NNUE_FEATURES_HALF_KP_H_INCLUDED<|MERGE_RESOLUTION|>--- conflicted
+++ resolved
@@ -1,11 +1,6 @@
 /*
-<<<<<<< HEAD
-    Stockfish, a UCI chess playing engine derived from Glaurung 2.1
-    Copyright (C) 2004-2020 The Stockfish developers (see AUTHORS file)
-=======
   Stockfish, a UCI chess playing engine derived from Glaurung 2.1
   Copyright (C) 2004-2021 The Stockfish developers (see AUTHORS file)
->>>>>>> a7ab92ec
 
     Stockfish is free software: you can redistribute it and/or modify
     it under the terms of the GNU General Public License as published by
@@ -26,56 +21,6 @@
 
 #include "features_common.h"
 
-<<<<<<< HEAD
-#include "evaluate.h"
-
-//Definition of input features HalfKP of NNUE evaluation function
-namespace Eval::NNUE::Features {
-
-    // Feature HalfKP: Combination of the position of own king
-    // and the position of pieces other than kings
-    template <Side AssociatedKing>
-    class HalfKP {
-
-    public:
-        // Feature name
-        static constexpr const char* kName = (AssociatedKing == Side::kFriend) ?
-            "HalfKP(Friend)" : "HalfKP(Enemy)";
-
-        // Hash value embedded in the evaluation file
-        static constexpr std::uint32_t kHashValue =
-            0x5D69D5B9u ^ (AssociatedKing == Side::kFriend);
-
-        // Number of feature dimensions
-        static constexpr IndexType kDimensions =
-            static_cast<IndexType>(SQUARE_NB) * static_cast<IndexType>(PS_END);
-
-        // Maximum number of simultaneously active features
-        static constexpr IndexType kMaxActiveDimensions = 30; // Kings don't count
-
-        // Trigger for full calculation instead of difference calculation
-        static constexpr TriggerEvent kRefreshTrigger =
-            (AssociatedKing == Side::kFriend) ?
-            TriggerEvent::kFriendKingMoved : TriggerEvent::kEnemyKingMoved;
-
-        // Get a list of indices for active features
-        static void append_active_indices(
-            const Position& pos,
-            Color perspective,
-            IndexList* active);
-
-        // Get a list of indices for recently changed features
-        static void append_changed_indices(
-            const Position& pos,
-            Color perspective,
-            IndexList* removed,
-            IndexList* added);
-
-    private:
-        // Index of a feature for a given king position and another piece on some square
-        static IndexType make_index(Color perspective, Square s, Piece pc, Square sq_k);
-    };
-=======
 namespace Stockfish::Eval::NNUE::Features {
 
   // Feature HalfKP: Combination of the position of own king
@@ -105,7 +50,6 @@
     static void AppendChangedIndices(const Position& pos, const DirtyPiece& dp, Color perspective,
                                      IndexList* removed, IndexList* added);
   };
->>>>>>> a7ab92ec
 
 }  // namespace Stockfish::Eval::NNUE::Features
 
